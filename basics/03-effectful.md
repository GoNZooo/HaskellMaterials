# "Effectful"

- ["Effectful"](#effectful)
  - [IO](#io)
  - [IO ()](#io-)
    - [Interlude: IO is "higher-kinded"](#interlude-io-is-higher-kinded)
    - [Back to `IO ()`](#back-to-io-)
    - [Exercises (`IO ()`)](#exercises-io-)
      - [Exercise notes (`IO ()`)](#exercise-notes-io-)
  - [IO a](#io-a)
  - [What makes `IO` special?](#what-makes-io-special)
  - [Should you avoid effectful things?](#should-you-avoid-effectful-things)

Lots of texts, these materials included, will talk about things being "effectful". So what does that
actually mean?

One way to view it is that an effectful thing can return different values at different times even
when given the same parameters, or cause something to happen externally, perhaps as the main purpose
of running the function.

## IO

`IO` means that the function executing this has the capability to do effectful things. You can view
`IO` as a license to access basically all APIs. Executing in the "IO monad" can be viewed as having
full privileges to do whatever we want, be it reading/writing from/to a disk, talking to the
Internet or "launching the missiles", as people like to joke. For most programs, `IO` is where we
affect or gather data from reality and so it's where most interesting things happen.

## IO ()

`IO ()` is a fairly common type signature for effectful functions. What does it mean to have
something follow `IO` like this? It can be said that types can have arguments. In this particular
case we can say that `IO` has the "type" `IO :: Type -> Type`. The type `IO ()` is therefore `IO`
applied to `()` which produces the type `IO ()`.

Likewise we can also have `IO String` which is `IO` applied to `String`, which produces the type
`IO String`. IO has the "kind" `* -> *` where the asterisks are types. `IO` itself can be seen
as a type constructor in the type system, that requires a type to be passed to it in order to
construct a concrete one.

### Interlude: IO is "higher-kinded"

It can be helpful to draw a parallell to "higher-order functions", i.e. functions that take and/or
return other functions. `IO` (and other types that themselves take type arguments) can be seen as
"higher-order types" that take type arguments in order to return concrete types.

In reality, all types have kinds in Haskell, as we can observe in `ghci`:

```haskell
Q> :kind Int
Int :: *
Q> :kind []
[] :: * -> *
Q> :kind IO
IO :: * -> *
Q> :kind Map
Map :: * -> * -> *
Q> :kind Set
Set :: * -> *
Q> :kind Maybe
Maybe :: * -> *
Q> :kind Either
Either :: * -> * -> *
```

The common thread here is that for each type, the amount of asterisks we see are directly related to
how many type arguments the types take. `Int` has zero type arguments and just referring to `Int` is
itself enough to have a concrete type.

In contrast, `[]`, `Set` and `Maybe` take one type argument, so if we say only `[]`, `Set` and
`Maybe` we can see that they still take more arguments to create concrete types. We can still do the
following, however:

```haskell
Q> :kind [Int]
[Int] :: *
Q> :kind Maybe String
Maybe String :: *
Q> :kind Set Float
Set Float :: *
```

Since we've now passed type arguments to these type constructors we're now back to one asterisk,
meaning we have concrete types. With this in mind it's not hard to see why type constructors can be
considered function applications in the type-level.

To provide a complete picture, let's see the same with `Map` and `Either`:

```haskell
Q> :kind Map
Map :: * -> * -> *
Q> :kind Map String
Map String :: * -> *
Q> :kind Map String Int
Map String Int :: *
Q> :kind Either
Either :: * -> * -> *
Q> :kind Either String
Either String :: * -> *
Q> :kind Either String (IO Int)
Either String (IO Int) :: *
```

### Back to `IO ()`

So what is it about `IO ()` that makes it so common in libraries and APIs? `IO` means we have an
essentially arbitrary action, and `()` is the type representing "No interesting return value", which
means that the closest analog we can find in other languages is `void`. Functions that return `IO ()`
are used because they cause something to happen and that's their main purpose.

Examples:

```haskell
-- Create a directory in the file system
System.Directory.createDirectory :: FilePath -> IO ()

-- Remove a directory in the file system
System.Directory.removeDirectory :: FilePath -> IO ()

-- Flush the current GL context
Graphics.Rendering.OpenGL.GL.FlushFinish.flush :: IO ()

-- Set an environment variable to a certain value.
System.Environment.setEnv :: String -> String -> IO ()
```

As we can see, it's not uncommon for these functions to take parameters, but the main thing they
have in common is that they cause something to happen, which is likely the reason we're running them.
These can be the building blocks that our program uses behind the scenes in order to actually do
something in the end.

<<<<<<< HEAD
When a function returns `IO ()` we can put it on its own line without binding the result value and
Haskell, since it knows that `()` is deemed an unimportant return value, will not complain:

```haskell
import qualified System.Directory as Directory
import Prelude

main :: IO ()
main = do
  -- If this function returned `IO String`, for example, Haskell would say we were discarding a
  -- return value and warn us about it.
  Directory.createDirectory "new-directory"
```
=======
### Exercises (`IO ()`)

1. Try to create a program that does something (vaguely) useful out of only functions that return
   `IO ()`. Use the modules `System.Directory`[0], `System.Environment`[1] & `System.IO`[2]. If you
   are using our stack templates you can just put the code in `runMain` in `Library.hs`.

#### Exercise notes (`IO ()`)

0. Requires the package `directory`, add it in `package.yaml`. Module info can be found here:
   [`System.Directory`](https://www.stackage.org/haddock/lts-17.12/directory-1.3.6.0/System-Directory.html)
1. [`System.Environment`](https://www.stackage.org/haddock/lts-17.12/base-4.14.1.0/System-Environment.html)
2. [`System.IO`](https://www.stackage.org/haddock/lts-17.12/base-4.14.1.0/System-IO.html)
>>>>>>> 335a1df3

## IO a

So what happens when we want to use functions that do effectful things but we also want to use
their return values? Well, their function signatures are going to have `IO a` at the end, where `a`
stands in for any type you might be interested in. An example:

```haskell
-- Get the current value of an environment variable.
System.Environment.getEnv :: String -> IO String
```

We can see here that we are passing the function a `String` and getting an `IO String` back. We are
executing "in the IO monad", so this is something effectful that can do basically anything.

Technically speaking, when we have a **value** of type `IO a` we in actuality have an action that
when executed will produce a value of type `a`. When we use `<-` in our code we are running that
action and binding the **result**, the `a` in this case, to the name on the left.

```haskell
import Prelude
import qualified System.Environment as Environment

main :: IO ()
main = do
  -- If we were to not bind the result of this call to a name we would get a warning about it
  dockerFileName <- Environment.getEnv "DOCKERFILE" -- has the type `IO String`
  dockerFileContents <- readFile dockerFileName -- `IO String` again
  putStrLn dockerFileContents -- `IO ()`
```

It's perhaps helpful to draw the analogy to `await` in JavaScript, where we sometimes write our code
"in the `Promise` monad" and so we can do asynchronous things. We unpack these asynchronous values
by using `await` (or `.then()` for people who aren't up-to-date) and when we refer to them in code
the asynchronous nature does not matter in terms of the values they represent.

## What makes `IO` special?

In reality, nothing. `IO` isn't really the bit that's special. Every program you've ever written in
a language that didn't have this concept was always basically running in the `IO` monad, except we
usually do not have access to the actions we execute **as values** and we generally don't talk
about these actions in the type system of whatever language we're using. When you write
`putStrLn "hello"` in Haskell, you are in fact creating a value. Passing that value around is
trivial, so it can be used in other functions. Fundamentally speaking, however, `IO` as "a context
in which we can do whatever we want" is not the part that should jump out at you as new territory.

It's perhaps more interesting that in Haskell we are able to say that certain functions **can't** do
these interesting things; they're only for computing values. This means that we can now definitively,
in our APIs, say that a callback is not able to talk to the network, for example, or do its own
logging.

The following is an illustrative example:

```haskell
maybeReadEvent :: (ByteString -> Maybe Message) -> Socket -> IO (Maybe Message)
maybeReadEvent messageDecoder socket = do
  ...
```

Since our first argument doesn't have the return type `IO (Maybe Message)` the only thing it can do
is either produce nothing from a given byte string, or produce a value of type `Message`. This is a
sensible design choice for a decoding function, and one we can make explicit in our API. Attempting
to do effectful things in this function will lead to using functions like `unsafePerformIO` and
friends, making it clear that one is outside of the realm of reasonable usage.

## Should you avoid effectful things?

It's a bit of a meme that Haskell programmers avoid or dislike effectful things. This is overblown
and in reality nothing useful ever gets done without at some point executing in `IO` or some context
that wraps it. With that in mind, it's still the case that pure functions can be used everywhere,
whereas the possible usage of impure functions will always depend on the context we're in.

Should a function meant to validate a data type execute in `IO`? Probably not. Common sense prevails
here and software is iterative; you will be able to see what can be made pure and thus less
mysterious in time. Making functions pure is not a chore to be done to appease the Haskell gods, but
is mostly a question of removing future questions in future debugging sessions.<|MERGE_RESOLUTION|>--- conflicted
+++ resolved
@@ -129,7 +129,6 @@
 These can be the building blocks that our program uses behind the scenes in order to actually do
 something in the end.
 
-<<<<<<< HEAD
 When a function returns `IO ()` we can put it on its own line without binding the result value and
 Haskell, since it knows that `()` is deemed an unimportant return value, will not complain:
 
@@ -143,7 +142,7 @@
   -- return value and warn us about it.
   Directory.createDirectory "new-directory"
 ```
-=======
+
 ### Exercises (`IO ()`)
 
 1. Try to create a program that does something (vaguely) useful out of only functions that return
@@ -156,7 +155,6 @@
    [`System.Directory`](https://www.stackage.org/haddock/lts-17.12/directory-1.3.6.0/System-Directory.html)
 1. [`System.Environment`](https://www.stackage.org/haddock/lts-17.12/base-4.14.1.0/System-Environment.html)
 2. [`System.IO`](https://www.stackage.org/haddock/lts-17.12/base-4.14.1.0/System-IO.html)
->>>>>>> 335a1df3
 
 ## IO a
 
